--- conflicted
+++ resolved
@@ -1,15 +1,8 @@
 #include "nfpGenerator.h"
-<<<<<<< HEAD
-#include "Clipper2/clipper.h" // Ensure this is the correct include for Clipper2 operations like MinkowskiSum
-#include <QDebug>
-#include <algorithm> // Required for std::reverse
-#include <internalTypes.h>
-=======
-#include "clipper.h" 
-#include "External/Minkowski/minkowski_wrapper.h" // Added for CustomMinkowski
+#include "Clipper2/clipper.h"
+#include "minkowski_wrapper.h" // Added for CustomMinkowski
 #include <QDebug>
 #include <algorithm> 
->>>>>>> 759664e6
 
 namespace Geometry {
 
@@ -76,6 +69,18 @@
     return qPolygons;
 }
 
+Clipper2Lib::PathD NfpGenerator::qPolygonFToPathD(const QPolygonF& polygon) const {
+    Clipper2Lib::PathsD paths;
+    Clipper2Lib::PathD path;
+    for (const QPointF& pt : polygon) {
+        // For Clipper2, we use its own scaling mechanism if needed, or pass doubles directly.
+        // Assuming NfpGenerator's scale_ is for integer-based operations like Boost.Polygon might use.
+        // Clipper2Lib::PointD typically takes doubles.
+        path.push_back(Clipper2Lib::PointD(pt.x(), pt.y()));
+    }
+
+    return path;
+}
 
 Clipper2Lib::PathsD NfpGenerator::qPolygonFToPathsD(const QPolygonF& polygon) const {
     Clipper2Lib::PathsD paths;
@@ -92,20 +97,6 @@
     return paths;
 }
 
-Clipper2Lib::PathD NfpGenerator::qPolygonFToPathD(const QPolygonF& polygon) const {
-    //Clipper2Lib::PathsD paths;
-    Clipper2Lib::PathD path;
-    for (const QPointF& pt : polygon) {
-        path.push_back(Clipper2Lib::PointD(pt.x() * scale_, pt.y() * scale_));
-    }
-    // Clipper2 often expects open paths for Minkowski sums, but QPolygonF might be closed.
-    // Depending on Clipper2's exact requirement, ensure path is not explicitly closed if not needed.
-    // QPolygonF iterators skip the duplicate closing point if it's closed.
-    //    paths.push_back(path);
-
-    return path;
-}
-
 Clipper2Lib::PathsD NfpGenerator::qPolygonFsToPathsD(const QList<QPolygonF>& polygons) const {
     Clipper2Lib::PathsD paths;
     for(const QPolygonF& polygon : polygons) {
@@ -164,40 +155,10 @@
         return QList<QPolygonF>();
     }
     
-<<<<<<< HEAD
     Clipper2Lib::PathD pathsB_outer = qPolygonFToPathD(partB_static.outerBoundary);
-    // For NFP, we need to consider holes of B as "solid" parts of B's NFP contribution,
-    // and holes of A as "empty" parts of A's NFP contribution.
-
-    // Reflect partA around its origin (assuming (0,0) is its reference point for placement)
-=======
-    Clipper2Lib::PathsD pathsB_outer = qPolygonFToPathsD(partB_static.outerBoundary);
->>>>>>> 759664e6
     Core::InternalPart reflectedA = reflectPartAroundOrigin(partA_orbiting);
     Clipper2Lib::PathD pathsReflectedA_outer = qPolygonFToPathD(reflectedA.outerBoundary);
 
-<<<<<<< HEAD
-    // Calculate MinkowskiSum(B_outer, ReflectedA_outer)
-    Clipper2Lib::PathsD nfpPaths = Clipper2Lib::MinkowskiSum(pathsB_outer, pathsReflectedA_outer, false, 2); // false for open paths typically
-
-    // This is a simplified NFP. A full NFP considering holes would be:
-    // NFP_primary = MinkowskiSum(B_outer, ReflectedA_outer)
-    // For each hole H_b in B: NFP_hole_contribution = MinkowskiSum(H_b, ReflectedA_outer)
-    //   These are areas within B's original footprint that A cannot enter.
-    //   The overall NFP might be NFP_primary - Union(NFP_hole_contributions related to B's holes)
-    // For each hole H_a in A: ReflectedH_a.
-    //   NFP_hole_A_contribution = MinkowskiSum(B_outer, ReflectedH_a)
-    //   These describe where B can "pass through" A.
-    //   The overall NFP is often Union(NFP_primary, NFP_hole_A_contributions)
-    // The exact composition depends on DeepNest's specific NFP definition.
-    // The @deepnest/calculate-nfp module handles this complexity.
-    
-    // For now, returning the NFP of outer boundaries as a starting point.
-    // A robust Minkowski NFP needs to handle holes correctly, often by treating the part as a union of its solid areas.
-    // Clipper2's boolean operations (Union, Difference) on PathsD would be used to combine these.
-    // Example: Subject = B_outer U B_holes_inverted, Clip = A_outer_reflected U A_holes_reflected_inverted
-    // This is highly dependent on the specific NFP definition used by DeepNest.
-=======
     // TODO: Properly handle holes for Minkowski sum with Clipper2.
     // This typically involves treating the part as (Outer - Holes).
     // For NFP(A,B) = B (+) reflect(A):
@@ -206,7 +167,6 @@
     // NFP = MinkowskiSum(B_shape, ReflectedA_shape)
     // Clipper2's MinkowskiSum works on Paths. If a part is (Outer - Holes), it should be represented as such.
     // For now, using outer boundaries only is a simplification.
->>>>>>> 759664e6
 
     Clipper2Lib::PathsD nfpPaths = Clipper2Lib::MinkowskiSum(pathsB_outer, pathsReflectedA_outer, false); 
     //qDebug() << "Clipper2 MinkowskiSum for NFP(A around B) produced" << nfpPaths.size() << "paths.";
@@ -221,39 +181,9 @@
     
     // NFP_inside(A, B) = B_outer (-) A_outer (Minkowski Difference)
     // This is for A's reference point. A is NOT reflected for this definition.
-    Clipper2Lib::PathsD pathsB_outer = qPolygonFToPathsD(partB_container.outerBoundary);
-    Clipper2Lib::PathsD pathsA_outer = qPolygonFToPathsD(partA_fitting.outerBoundary); // partA is not reflected
-
-<<<<<<< HEAD
-    // Tentative: NFP where A's ref point can be so A is within B's outer boundary
-    // Using Negative FillRule for difference as per Clipper2 examples for "shrinking"
-    Clipper2Lib::PathsD nfpOuterPaths = Clipper2Lib::Difference(pathsB_outer, pathsReflectedA_outer, Clipper2Lib::FillRule::Negative);
-
-    // Now, consider holes in B. A must not enter these.
-    // For each hole H_b in B, the NFP for A orbiting H_b is MinkowskiSum(H_b, ReflectedA_outer)
-    // These are forbidden regions for A's reference point.
-    // So, nfpOuterPaths should be differenced with Union of these (NFP_Hb).
-    Clipper2Lib::PathsD forbiddenRegionsFromBHoles;
-    if (!partB_container.holes.isEmpty()) {
-        for (const QPolygonF& bHole_qpoly : partB_container.holes) {
-            Clipper2Lib::PathD bHole_paths = qPolygonFToPathD(bHole_qpoly);
-            Clipper2Lib::PathsD nfp_for_bHole = Clipper2Lib::MinkowskiSum(bHole_paths, pathsReflectedA_outer[0], false, 2);
-            // Union all forbidden regions
-            if (forbiddenRegionsFromBHoles.empty()) {
-                forbiddenRegionsFromBHoles = nfp_for_bHole;
-            } else {
-                forbiddenRegionsFromBHoles = Clipper2Lib::Union(forbiddenRegionsFromBHoles, nfp_for_bHole, Clipper2Lib::FillRule::NonZero);
-            }
-        }
-        // Subtract the union of forbidden regions from the initial NFP
-        nfpOuterPaths = Clipper2Lib::Difference(nfpOuterPaths, forbiddenRegionsFromBHoles, Clipper2Lib::FillRule::NonZero);
-    }
-    
-    // This simplified model does not yet properly account for A's holes allowing it to overlap B's material.
-    // The @deepnest/calculate-nfp module is designed to handle these complexities.
-    qDebug() << "Generated NFP for INSIDE placement using Minkowski (simplified for holes).";
-    return pathsDToQPolygonFs(nfpOuterPaths);
-=======
+    Clipper2Lib::PathD pathsB_outer = qPolygonFToPathD(partB_container.outerBoundary);
+    Clipper2Lib::PathD pathsA_outer = qPolygonFToPathD(partA_fitting.outerBoundary); // partA is not reflected
+
     // TODO: Properly handle holes for Inner NFP.
     // Inner NFP = (B_outer (-) A_outer) intersected with (For each hole H_b in B: H_b (+) Reflect(A_outer))
     // This is complex. The current is a simplification.
@@ -261,7 +191,6 @@
     Clipper2Lib::PathsD nfpPaths = Clipper2Lib::MinkowskiDiff(pathsB_outer, pathsA_outer, false);
     //qDebug() << "Clipper2 MinkowskiDiff for NFP(A inside B) produced" << nfpPaths.size() << "paths.";
     return pathsDToQPolygonFs(nfpPaths);
->>>>>>> 759664e6
 }
 
 
